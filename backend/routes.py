--- conflicted
+++ resolved
@@ -3,13 +3,9 @@
 from sqlalchemy.ext.asyncio import AsyncSession
 from sqlalchemy import select,text
 from db import get_async_session
-<<<<<<< HEAD
-from models import InvoiceDB, PurchaseOrderDB, CompareResponseDB, GmailUser
-=======
 from datetime import datetime
 from vps_utils import compute_vps_from_compare_data
 from models import InvoiceDB, PurchaseOrderDB, CompareResponseDB, GmailUser, ReportDB
->>>>>>> 4668e624
 from typing import List, Optional, Dict, Any
 import datetime
 from gemini_utils import (
